--- conflicted
+++ resolved
@@ -60,13 +60,8 @@
  * @return {Client}
  * @api private
  */
-<<<<<<< HEAD
- 
+
 function Client(options){
-=======
-
-var Client = function(options){
->>>>>>> 498f889a
    this.options = {
       host : options.host || '127.0.0.1',
       port : options.port || '8983',
@@ -115,20 +110,14 @@
  * Add a document or a list of documents
  *
  * @param {Object|Array} doc - document or list of documents to add into the Solr database
- * @param {Object} [options] - 
- * @param {Function} callback(err,obj) - a function executed when the Solr server responds or an error occurs
- * @param {Error} callback().err
- * @param {Object} callback().obj - JSON response sent by the Solr server deserialized
- *
-<<<<<<< HEAD
- * @return {http.ClientRequest}
- * @api public 
- */ 
-=======
- * @return {Client}
- * @api public
- */
->>>>>>> 498f889a
+ * @param {Object} [options] -
+ * @param {Function} callback(err,obj) - a function executed when the Solr server responds or an error occurs
+ * @param {Error} callback().err
+ * @param {Object} callback().obj - JSON response sent by the Solr server deserialized
+ *
+ * @return {http.ClientRequest}
+ * @api public
+ */
 
 Client.prototype.add = function(docs,options,callback){
    if(typeof(options) === 'function'){
@@ -180,7 +169,7 @@
  * Create a writable/readable `Stream` to add documents into the Solr database
  *
  * @param {Object} [options] -
- * 
+ *
  * return {Stream}
  * @api public
  */
@@ -188,12 +177,7 @@
 Client.prototype.createAddStream = function(options){
    var path = [this.options.path,this.options.core, this.UPDATE_JSON_HANDLER + '?' + querystring.stringify(options) +'&wt=json']
       .filter(function(element){
-<<<<<<< HEAD
-         return element;   
-=======
-         if(element) return true;
-         return false;
->>>>>>> 498f889a
+         return element;
       })
       .join('/');
    var headers = {
@@ -223,23 +207,15 @@
  * @param {Error} callback().err
  * @param {Object} callback().obj - JSON response sent by the Solr server deserialized
  *
-<<<<<<< HEAD
- * @return {http.ClientRequest}
- * @api public
- */ 
- 
-=======
- * @return {Client}
- * @api private
- */
-
->>>>>>> 498f889a
+ * @return {http.ClientRequest}
+ * @api public
+ */
+
 Client.prototype.commit = function(options,callback){
    if(typeof(options) === 'function'){
       callback = options;
       options = {};
    }
-<<<<<<< HEAD
    var data = {
       commit : options || {}
    };
@@ -274,20 +250,6 @@
 
 Client.prototype.softCommit = function(callback){
    return this.update({},{ softCommit : true},callback);
-=======
-   this.data = {};
-   this.data['commit'] = {};
-
-   if( options !== undefined ){
-      var availableAttributes = ['waitFlush','waitSeacher'];
-      for ( var i = 0; i < availableAttributes.length ; i++){
-         if ( options[availableAttributes [i]] !== undefined ){
-            this.data['commit'][availableAttributes[i]] = options[availableAttributes[i]];
-         }
-      }
-   }
-   this.update(this.data,callback);
->>>>>>> 498f889a
 }
 
 /**
@@ -302,20 +264,13 @@
  *
  * @return {http.ClientRequest}
  * @api public
-<<<<<<< HEAD
- */ 
- 
+ */
+
 Client.prototype.delete = function(field,text,options,callback) {
    if(typeof(options) === 'function'){
       callback = options;
       options = {};
    }
-=======
- */
-
-Client.prototype.delete = function(field,text,callback) {
-   var self = this;
->>>>>>> 498f889a
    text = format.dateISOify(text);
    var data = {
       'delete' :  {
@@ -337,25 +292,18 @@
  *
  * @return {http.ClientRequest}
  * @api public
-<<<<<<< HEAD
- */ 
- 
+ */
+
 Client.prototype.deleteByRange = function(field,start,stop,options,callback){
    if(typeof(options) === 'function'){
       callback = options;
       options = {};
    }
-=======
- */
-
-Client.prototype.deleteByRange = function(field,start,stop,callback){
-   var self = this;
->>>>>>> 498f889a
    start = format.dateISOify(start);
    stop = format.dateISOify(stop);
    var data = {
       'delete' : {
-         query : field + ':[' + start + ' TO ' + stop + ']' 
+         query : field + ':[' + start + ' TO ' + stop + ']'
       }
    };
    return this.update(data,options,callback);
@@ -372,9 +320,8 @@
  *
  * @return {http.ClientRequest}
  * @api public
-<<<<<<< HEAD
- */ 
- 
+ */
+
 Client.prototype.deleteByID = function(id,options,callback){
    if(typeof(options) === 'function'){
       callback = options;
@@ -385,28 +332,14 @@
          id : id
       }
    };
-   return this.update(data,options,callback); 
-=======
- */
-
-Client.prototype.deleteByID = function(id,callback){
-   var self = this;
-   this.data = {};
-   this.data['delete'] =  {id : id.toString()};
-   this.update(this.data,callback);
-   return self;
->>>>>>> 498f889a
+   return this.update(data,options,callback);
 }
 
 /**
  * Delete documents matching the given `query`
  *
-<<<<<<< HEAD
- * @param {String} query - 
+ * @param {String} query -
  * @param {Object} [options] -
-=======
- * @param {String} query -
->>>>>>> 498f889a
  * @param {Function} callback(err,obj) - a function executed when the Solr server responds or an error occurs
  * @param {Error} callback().err
  * @param {Object} callback().obj - JSON response sent by the Solr server deserialized
@@ -428,7 +361,7 @@
    return this.update(data,options,callback);
 }
 
-<<<<<<< HEAD
+
 /**
  * Delete all documents
  *
@@ -454,8 +387,6 @@
    return this.update(data,options,callback);
 }
 
-=======
->>>>>>> 498f889a
 /**
  * Optimize the index
  *
@@ -485,13 +416,8 @@
  * @param {Function} callback(err,obj) - a function executed when the Solr server responds or an error occurs
  * @param {Error} callback().err
  * @param {Object} callback().obj - JSON response sent by the Solr server deserialized
-<<<<<<< HEAD
- * 
- * @return {http.ClientRequest}
-=======
- *
- * @return {Client}
->>>>>>> 498f889a
+ *
+ * @return {http.ClientRequest}
  * @api public
  */
 
@@ -506,7 +432,7 @@
  * Send an update command to the Solr server with the given `data` stringified in the body.
  *
  * @param {Object} data - data sent to the Solr server
- * @param {Object} [options] - 
+ * @param {Object} [options] -
  * @param {Function} callback(err,obj) - a function executed when the Solr server responds or an error occurs
  * @param {Error} callback().err
  * @param {Object} callback().obj - JSON response sent by the Solr server deserialized
@@ -514,27 +440,16 @@
  * @return {http.ClientRequest}
  * @api private
  */
-<<<<<<< HEAD
-  
+
 Client.prototype.update = function(data,options,callback){
    if(typeof(options) === 'function'){
       callback = options;
       options = {};
    }
-=======
-
-Client.prototype.update = function(data,callback){
-   var self = this;
->>>>>>> 498f889a
    this.options.json = JSON.stringify(data);
    this.options.fullPath = [this.options.path,this.options.core, this.UPDATE_JSON_HANDLER + '?' + querystring.stringify(options) +'&wt=json']
                               .filter(function(element){
-<<<<<<< HEAD
-                                 return element;    
-=======
-                                 if(element) return true;
-                                 return false;
->>>>>>> 498f889a
+                                 return element;
                               })
                               .join('/');
    return updateRequest(this.options,callback);
@@ -557,20 +472,15 @@
    var parameters = query.build ? query.build() : query;
    this.options.fullPath = [this.options.path,this.options.core,  this.SELECT_HANDLER + '?' + parameters + '&wt=json']
                               .filter(function(element){
-<<<<<<< HEAD
-                                 return element;    
-=======
-                                 if(element) return true;
-                                 return false;
+                                 return element;
                               })
                               .join('/'); ;
-   queryRequest(this.options,callback);
-   return self;
+   return queryRequest(this.options,callback);
 }
 
 /**
  * Search documents matching the `query`
- * 
+ *
  * Spellcheck is also enabled.
  *
  * @param {Query|String} query
@@ -588,9 +498,7 @@
    var parameters = query.build ? query.build() : query;
    this.options.fullPath = [this.options.path,this.options.core,'spell?' + parameters + '&wt=json']
                               .filter(function(element){
-                                 if(element) return true;
-                                 return false;
->>>>>>> 498f889a
+                                 return element;
                               })
                               .join('/'); ;
    return queryRequest(this.options,callback);
@@ -628,12 +536,7 @@
 Client.prototype.ping = function(callback){
    this.options.fullPath = [this.options.path,this.options.core, this.ADMIN_PING_HANDLER + '?wt=json']
                               .filter(function(element){
-<<<<<<< HEAD
-                                 return element;   
-=======
-                                 if(element) return true;
-                                 return false;
->>>>>>> 498f889a
+                                 return element;
                               })
                               .join('/');
    return queryRequest(this.options,callback);
@@ -723,12 +626,8 @@
  * @param {Function} callback(err,obj) - a function executed when the Solr server responds or an error occurs
  * @param {Error} callback().err
  * @param {Object} callback().obj - JSON response sent by the Solr server deserialized
-<<<<<<< HEAD
- * 
- * @return {http.ClientRequest}
-=======
- *
->>>>>>> 498f889a
+ *
+ * @return {http.ClientRequest}
  * @api private
  */
 
