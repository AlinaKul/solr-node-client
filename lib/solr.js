/*!
 * solr client
 * Copyright(c) 2011-2012 HipSnip Limited
 * Author Rémy Loubradou <remyloubradou@gmail.com>
 * MIT Licensed
 */
 
/**
 * Load dependencies
 */

var http = require('http'),
   Query = require('./query'),
   format = require('./utils/format'),
   SolrError = require('./error/solr-error');

/**
 * Expose `createClient()`.
 */
 
exports.createClient = createClient;

/**
 * Create an instance of `Client`
 *
 * @param {String} [host='127.0.0.1'] - IP address or host address of the Solr server
 * @param {Number|String} [port='8983'] - port of the Solr server
 * @param {String} [core=''] - name of the Solr core requested
 * @param {String} [path='/solr'] - root path of all requests
 *
 * @return {Client}
 * @api public
 */

<<<<<<< HEAD
function createClient(host, port, core, path) {
    var options = { 
        host : host || '127.0.0.1',
        port : port || '8983',
        core : core || '',
        path : path || '/solr'
    };
    return new Client(options);
=======
function createClient(host, port, core, path){
  var options = (arguments.length === 1 && typeof host === 'object')? host : {
      host : host,
      port : port,
      core : core,
      path : path
   };
  return new Client(options);
>>>>>>> 223a4e7f
}

/**
 * Create a new `Client`
 * @constructor
 *
 * @param {Object} options - set of options used to request the Solr server
 * @param {String} options.host - IP address or host address of the Solr server
 * @param {Number|String} options.port - port of the Solr server
 * @param {String} options.core - name of the Solr core requested
 * @param {String} options.path - root path of all requests
 * 
 * @return {Client}
 * @api private
 */
 
var Client = function(options){
   this.options = {
      host : options.host || '127.0.0.1',
      port : options.port || '8983',
      core : options.core || '',
      path : options.path || '/solr'
   };
   this.data = {};
   this.adds = [];
   this.autoCommit = false;
   this.updateEach = 1;
}

/**
 * Create credential using the basic access authentication method
 *
 * @param {String} username
 * @param {String} password
 *
 * @return {Client}
 * @api public
 */

Client.prototype.basicAuth = function(username,password){
   var self = this;
   this.options.authorization = 'Basic ' + new Buffer(username + ':' + password).toString('base64');
   return self;
}

/**
 * Remove authorization header
 *
 * @return {Client}
 * @api public
 */

Client.prototype.unauth = function(){
   var self = this;
   delete this.options.authorization;
   return self;
}
 
/**
 * Add a document or a list of documents
 * 
 * @param {Object|Array} doc - document or list of documents to add into the Solr database
 * @param {Function} callback(err,json) - a function executed when the Solr server responds or an error occurs
 * @param {Error} callback().err
 * @param {String} callback().json - JSON response sent by the Solr server
 *
 * @return {Client}
 * @api public 
 */ 

Client.prototype.add = function(doc,callback){
   var self = this;
   doc = format.dateISOify(doc); // format `Date` object into string understable for Solr as a date.
   doc instanceof Array ? this.adds.length === 0 ? this.adds = doc : this.adds.join(doc) : this.adds.push(doc);
   if(this.adds.length >= this.updateEach){
      this.update(this.adds,callback);
      this.adds.splice(0,this.adds.length); // Remove every elements
   }
   return self;
}

/**
 * Flush all documents still kept in `this.adds` array into the Solr database. Useful when you change the value of `this.updateEach`, call this function to be sure that every documents previously `add()` are now in the Solr database.
 *
 * @param {Function} callback(err,json) - a function executed when the Solr server responds or an error occurs
 * @param {Error} callback().err
 * @param {String} callback().json - JSON response sent by the Solr servers
 *
 * @return {Client}
 * @api public  
 */
 
Client.prototype.flushAdd = function(callback){
   var self = this;
   if(this.adds.length > 0){
      this.update(this.adds,callback);
      this.adds.splice(0,this.adds.length); // Remove every elements
   }else{
      var res = {"responseHeader":{"status":0,"QTime":1}}; // Emulated Solr response
      var err = null;
      callback(err,res);
   }
   return self;
}

/**
 * Commit last added and removed documents, that means your documents are now indexed.
 *
 * @param {Object} options 
 * @param {Function} callback(err,json) - a function executed when the Solr server responds or an error occurs
 * @param {Error} callback().err
 * @param {String} callback().json - JSON response sent by the Solr server
 *
 * @return {Client}
 * @api private
 */ 
 
Client.prototype.commit = function(options,callback){
   if(callback === undefined){
      callback = options;
      options = undefined;
   }
   this.data = {};
   this.data['commit'] = {};
   
   if( options !== undefined ){
      var availableAttributes = ['waitFlush','waitSeacher'];
      for ( var i = 0; i < availableAttributes.length ; i++){
         if ( options[availableAttributes [i]] !== undefined ){
            this.data['commit'][availableAttributes[i]] = options[availableAttributes[i]];
         }
      }
   }
   this.update(this.data,callback);
}

/**
 * Delete documents based on the given `field` and `text`.
 *
 * @param {String} field
 * @param {String} text
 * @param {Function} callback(err,json) - a function executed when the Solr server responds or an error occurs
 * @param {Error} callback().err
 * @param {String} callback().json - JSON response sent by the Solr server
 *
 * @return {Client}
 * @api public
 */ 
 
Client.prototype.delete = function(field,text,callback) {
   var self = this;
   text = format.dateISOify(text);
   this.data = {};
   this.data['delete'] =  {query : field +  ':'  + text};
   this.update(this.data,callback);
   return self;
}

/**
 * Delete a range of documents based on the given `field`, `start` and `stop` arguments.
 *
 * @param {String} field
 * @param {String|Date} start
 * @param {String|Date} stop
 * @param {Function} callback(err,json) - a function executed when the Solr server responds or an error occurs
 * @param {Error} callback().err
 * @param {String} callback().json - JSON response sent by the Solr server
 *
 * @return {Client}
 * @api public
 */ 
 
Client.prototype.deleteByRange = function(field,start,stop,callback){
   var self = this;
   start = format.dateISOify(start);
   stop = format.dateISOify(stop);
   this.data = {};
   this.data['delete'] = { query : field + ':[' + start + ' TO ' + stop + ']' };
   this.update(this.data,callback);
   return self;
}

/**
 * Delete the document with the given `id`
 *
 * @param {String|Number} id - id of the document you want to delete
 * @param {Function} callback(err,json) - a function executed when the Solr server responds or an error occurs
 * @param {Error} callback().err
 * @param {String} callback().json - JSON response sent by the Solr server
 *
 * @return {Client}
 * @api public
 */ 
 
Client.prototype.deleteByID = function(id,callback){
   var self = this;
   this.data = {};
   this.data['delete'] =  {id : id.toString()};
   this.update(this.data,callback); 
   return self;
}

/**
 * Delete documents matching the given `query`
 *
 * @param {String} query - 
 * @param {Function} callback(err,json) - a function executed when the Solr server responds or an error occurs
 * @param {Error} callback().err
 * @param {String} callback().json - JSON response sent by the Solr server
 *
 * @return {Client}
 * @api public
 */

Client.prototype.deleteByQuery = function(query,callback){
   var self = this;
   this.data = {};
   this.data['delete'] =  {query : query};
   this.update(this.data,callback);
   return self;
}
 
/**
 * Optimize the index
 *
 * @param {Object} options - 
 * @param {Function} callback(err,json) - a function executed when the Solr server responds or an error occurs
 * @param {Error} callback().err
 * @param {String} callback().json - JSON response sent by the Solr server
 *
 * @return {Client}
 * @api public
 */ 
 
Client.prototype.optimize = function(options,callback){
   if(callback === undefined){
      callback = options;
      options = undefined;
   }
   this.data = {};
   this.data['optimize'] = {};
   if( options !== undefined ){
      var availableAttributes = ['waitFlush','waitSearcher'];
      for ( var i = 0; i < availableAttributes.length ; i++){
         if ( options[availableAttributes [i]] !== undefined ){
            this.data['optimize'][availableAttributes[i]] = options[availableAttributes[i]];
         }
      }
   }
   this.update(this.data,callback);
}

/**
 * Rollback all add/delete commands made since the last commit.
 *
 * @param {Function} callback(err,json) - a function executed when the Solr server responds or an error occurs
 * @param {Error} callback().err
 * @param {String} callback().json - JSON response sent by the Solr server
 * 
 * @return {Client}
 * @api public
 */
 
Client.prototype.rollback = function(callback){
   this.data = {};
   this.data['rollback'] = {};
   this.update(this.data,callback);
}

/**
 * Send an update command to the Solr server with the given `data` stringified in the body.
 *
 * @param {Object} data - data sent to the Solr server
 * @param {Function} callback(err,json) - a function executed when the Solr server responds or an error occurs
 * @param {Error} callback().err
 * @param {String} callback().json - JSON response sent by the Solr server
 *
 * @return {Client}
 * @api private
 */
  
Client.prototype.update = function(data,callback){
   var self = this;
   this.options.json = JSON.stringify(data);
   this.options.fullPath = [this.options.path,this.options.core,'update/json?commit='+ this.autoCommit +'&wt=json']
                              .filter(function(element){
                                 if(element) return true;
                                 return false;    
                              })
                              .join('/');
   updateRequest(this.options,callback);
   return self;
}

/**
 * Search documents matching the `query`
 * 
 * @param {Query|String} query 
 * @param {Function} callback(err,json) - a function executed when the Solr server responds or an error occurs
 * @param {Error} callback().err
 * @param {String} callback().json - JSON response sent by the Solr server
 *
 * @return {Client}
 * @api public
 */ 

Client.prototype.search = function(query,callback){
   var self = this;
   // Allow to be more flexible allow query to be a string and not only a Query object
   var parameters = query.build ? query.build() : query;
   this.options.fullPath = [this.options.path,this.options.core,'select?' + parameters + '&wt=json']
                              .filter(function(element){
                                 if(element) return true;
                                 return false;    
                              })
                              .join('/'); ;
   queryRequest(this.options,callback);
   return self;
}

/**
 * Create an instance of `Query`
 *
 * @return {Query}
 * @api public
 */
 
Client.prototype.createQuery = function(){
   return new Query();
}


/**
 * Ping the Solr server
 *
 * @param {Function} callback(err,json) - a function executed when the Solr server responds or an error occurs
 * @param {Error} callback().err
 * @param {String} callback().json - JSON response sent by the Solr server
 *
 * @return {Client}
 * @api public
 */
 
Client.prototype.ping = function(callback){
   var self = this;
   this.options.fullPath = [this.options.path,this.options.core,'admin/ping?wt=json']
                              .filter(function(element){
                                 if(element) return true;
                                 return false;    
                              })
                              .join('/');
   queryRequest(this.options,callback);
   return self;
}

/**
 * HTTP POST request. Send update commands to the Solr server (commit, add, delete, optimize)
 * 
 * @param {Object} params
 * @param {String} params.host - IP address or host address of the Solr server
 * @param {Number|String} params.port - port of the Solr server
 * @param {String} params.core - name of the Solr core requested
 * @param {String} params.authorization - value of the authorization header
 * @param {String} params.fullPath - full path of the request
 * @param {String} params.json
 * @param {Function} callback(err,json) - a function executed when the Solr server responds or an error occurs
 * @param {Error} callback().err
 * @param {String} callback().json - JSON response sent by the Solr server
 *
 * @api private
 */
 
var updateRequest = function(params,callback){
   var headers = {
      'content-type' : 'application/json',
      'charset' : 'utf-8',
      'content-length':  Buffer.byteLength(params.json),
   };
   if(params.authorization){ 
      headers['authorization'] = params.authorization;
   }
   var options = {
      host : params.host,
      port : params.port,
      method : 'POST',
      headers : headers,
      path : params.fullPath 
   };
   
   var callbackResponse = function(res){
      var buffer = '';
      var err = null;
      res.on('data',function(chunk){
         buffer += chunk;
      });
      
      res.on('end',function(){
         if(res.statusCode !== 200){
            err = new SolrError(res.statusCode,buffer);
            if (callback)  callback(err,null);
         }else{
            try{
               var data = JSON.parse(buffer);
            }catch(error){
               err = error;
            }finally{
               if (callback)  callback(err,data);
            }
         }
      });
   }
   
   var request = http.request(options,callbackResponse);
   
   request.on('error',function(err){
      if (callback) callback(err,null);
   });
   request.write(params.json);
   request.end();
}

/**
 * HTTP GET request.  Send a query command to the Solr server (query)
 * 
 * @param {Object} params
 * @param {String} params.host - IP address or host address of the Solr server
 * @param {Number|String} params.port - port of the Solr server
 * @param {String} params.core - name of the Solr core requested
 * @param {String} params.authorization - value of the authorization header
 * @param {String} params.fullPath - full path of the request, contains query parameters
 * @param {Function} callback(err,json) - a function executed when the Solr server responds or an error occurs
 * @param {Error} callback().err
 * @param {String} callback().json - JSON response sent by the Solr server
 * 
 * @api private
 */

var queryRequest = function(params,callback){
   var options = {
      host : params.host,
      port : params.port,
      path : params.fullPath
   };
   
   if(params.authorization){ 
      var headers = {
         'authorization' : params.authorization
      };
      options.headers = headers;
   }
   
   var callbackResponse = function(res){
      var buffer = '';
      var err = null;
      res.on('data',function(chunk){
         buffer += chunk;
      });
      
      res.on('end',function(){
         if(res.statusCode !== 200){
            err = new SolrError(res.statusCode,buffer);
            if (callback)  callback(err,null);
         }else{
            try{
               var data = JSON.parse(buffer);
            }catch(error){
               err = error;
            }finally{
               if (callback)  callback(err,data);
            }
         }
      });
   }
   
   var request = http.get(options,callbackResponse);
   
   request.on('error',function(err){ 
      if (callback) callback(err,null);
   });
}<|MERGE_RESOLUTION|>--- conflicted
+++ resolved
@@ -23,7 +23,7 @@
 /**
  * Create an instance of `Client`
  *
- * @param {String} [host='127.0.0.1'] - IP address or host address of the Solr server
+ * @param {String|Object} [host='127.0.0.1'] - IP address or host address of the Solr server
  * @param {Number|String} [port='8983'] - port of the Solr server
  * @param {String} [core=''] - name of the Solr core requested
  * @param {String} [path='/solr'] - root path of all requests
@@ -32,25 +32,14 @@
  * @api public
  */
 
-<<<<<<< HEAD
-function createClient(host, port, core, path) {
-    var options = { 
-        host : host || '127.0.0.1',
-        port : port || '8983',
-        core : core || '',
-        path : path || '/solr'
-    };
-    return new Client(options);
-=======
 function createClient(host, port, core, path){
-  var options = (arguments.length === 1 && typeof host === 'object')? host : {
+  var options = (typeof host === 'object')? host : {
       host : host,
       port : port,
       core : core,
       path : path
    };
   return new Client(options);
->>>>>>> 223a4e7f
 }
 
 /**
