--- conflicted
+++ resolved
@@ -110,7 +110,6 @@
     default:
       return '';
   }
-<<<<<<< HEAD
 };
 
 /**
@@ -150,7 +149,4 @@
 
 function escapeAndEncode(s){
   return encodeURIComponent(escapeSpecialChars(s.toString()));
-}
-=======
-};
->>>>>>> 8c206ed1
+}