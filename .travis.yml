before_script: curl https://raw.github.com/moliware/travis-solr/master/travis-solr.sh | SOLR_VERSION=4.0.0 bash
language: node_js
node_js:
  - 0.6
<<<<<<< HEAD
  - 0.8
=======
  - 0.8
  - '0.10'
>>>>>>> 8c206ed1
<|MERGE_RESOLUTION|>--- conflicted
+++ resolved
@@ -2,9 +2,5 @@
 language: node_js
 node_js:
   - 0.6
-<<<<<<< HEAD
   - 0.8
-=======
-  - 0.8
-  - '0.10'
->>>>>>> 8c206ed1
+  - '0.10'