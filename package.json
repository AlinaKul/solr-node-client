{
<<<<<<< HEAD
    "author": {
      "name": "Remy Loubradou",
      "email": "remy.loubradou@gmail.com",
      "url": "https://twitter.com/#!/lbdremy"
    },
    "name": "solr-client",
    "main": "./main",
    "description": " A Solr client library for indexing, adding, deleting, committing, optimizing and searching documents within an Apache Solr installation (version>=3.2)",
    "version": "0.2.7",
    "repository": {
      "type": "git",
      "url": "https://github.com/lbdremy/solr-node-client"
    },
    "engines": {
      "node": ">= 0.4.7"
    },
    "dependencies": {
      "JSONStream": "~0.6.4",
      "duplexer": "~0.1.1",
      "request": "~2.27.0"
    },
    "devDependencies": {
      "nock": "0.12.x",
      "mocha" : "~1.6.0 ",
      "chai" : "~1.3.0 "
    },
    "scripts": {
      "test": "./node_modules/mocha/bin/mocha -R spec test/*-test.js"
    }
=======
  "author": {
    "name": "Remy Loubradou",
    "email": "remy.loubradou@gmail.com",
    "url": "https://twitter.com/#!/lbdremy"
  },
  "name": "solr-client",
  "main": "./main",
  "description": " A Solr client library for indexing, adding, deleting, committing, optimizing and searching documents within an Apache Solr installation (version>=3.2)",
  "version": "0.2.9",
  "repository": {
    "type": "git",
    "url": "https://github.com/lbdremy/solr-node-client"
  },
  "engines": {
    "node": ">= 0.4.7"
  },
  "dependencies": {
    "JSONStream": "~0.7.1",
    "duplexer": "~0.1.1",
    "request": "~2.33.0"
  },
  "devDependencies": {
    "vows": "~0.7.0",
    "nock": "~0.22.1",
    "csv-stream": "~0.1.3"
  },
  "scripts": {
    "test": "vows --spec test/test-*"
  }
>>>>>>> 498f889a
}<|MERGE_RESOLUTION|>--- conflicted
+++ resolved
@@ -1,35 +1,4 @@
 {
-<<<<<<< HEAD
-    "author": {
-      "name": "Remy Loubradou",
-      "email": "remy.loubradou@gmail.com",
-      "url": "https://twitter.com/#!/lbdremy"
-    },
-    "name": "solr-client",
-    "main": "./main",
-    "description": " A Solr client library for indexing, adding, deleting, committing, optimizing and searching documents within an Apache Solr installation (version>=3.2)",
-    "version": "0.2.7",
-    "repository": {
-      "type": "git",
-      "url": "https://github.com/lbdremy/solr-node-client"
-    },
-    "engines": {
-      "node": ">= 0.4.7"
-    },
-    "dependencies": {
-      "JSONStream": "~0.6.4",
-      "duplexer": "~0.1.1",
-      "request": "~2.27.0"
-    },
-    "devDependencies": {
-      "nock": "0.12.x",
-      "mocha" : "~1.6.0 ",
-      "chai" : "~1.3.0 "
-    },
-    "scripts": {
-      "test": "./node_modules/mocha/bin/mocha -R spec test/*-test.js"
-    }
-=======
   "author": {
     "name": "Remy Loubradou",
     "email": "remy.loubradou@gmail.com",
@@ -52,12 +21,11 @@
     "request": "~2.33.0"
   },
   "devDependencies": {
-    "vows": "~0.7.0",
-    "nock": "~0.22.1",
-    "csv-stream": "~0.1.3"
+    "nock": "0.12.x",
+    "mocha" : "~1.6.0 ",
+    "chai" : "~1.3.0 "
   },
   "scripts": {
-    "test": "vows --spec test/test-*"
+    "test": "./node_modules/mocha/bin/mocha -R spec test/*-test.js"
   }
->>>>>>> 498f889a
 }